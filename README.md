[<div align="center"><img width="500" src="https://raw.githubusercontent.com/pantor/inja/master/doc/logo.jpg"></div>](https://github.com/pantor/inja/releases)


[![Build Status](https://travis-ci.org/pantor/inja.svg?branch=master)](https://travis-ci.org/pantor/inja)
[![Build status](https://ci.appveyor.com/api/projects/status/qtgniyyg6fn8ich8/branch/master?svg=true)](https://ci.appveyor.com/project/pantor/inja)
[![Coverage Status](https://img.shields.io/coveralls/pantor/inja.svg)](https://coveralls.io/r/pantor/inja)
[![Codacy Status](https://api.codacy.com/project/badge/Grade/aa2041f1e6e648ae83945d29cfa0da17)](https://www.codacy.com/app/pantor/inja?utm_source=github.com&amp;utm_medium=referral&amp;utm_content=pantor/inja&amp;utm_campaign=Badge_Grade)
[![Github Releases](https://img.shields.io/github/release/pantor/inja.svg)](https://github.com/pantor/inja/releases)
[![Github Issues](https://img.shields.io/github/issues/pantor/inja.svg)](http://github.com/pantor/inja/issues)
[![GitHub License](https://img.shields.io/badge/license-MIT-blue.svg)](https://raw.githubusercontent.com/pantor/inja/master/LICENSE)


Inja is a template engine for modern C++, loosely inspired by [jinja](http://jinja.pocoo.org) for python. It has an easy and yet powerful template syntax with all variables, loops, conditions, includes, callbacks, comments you need, nested and combined as you like. Inja uses the wonderful [json](https://github.com/nlohmann/json) library by nlohmann for data input and handling. Most importantly, *inja* needs only two header files, which is (nearly) as trivial as integration in C++ can get. Of course, everything is tested on all relevant compilers. Have a look what it looks like:

```c++
json data;
data["name"] = "world";

inja::render("Hello {{ name }}!", data); // Returns "Hello world!"
```


## Integration

Inja is a headers only library, which can be downloaded from the [releases](https://github.com/pantor/inja/releases) or directly from the `src/` folder. Inja uses json by nlohmann as its single dependency, so make sure that it is included before inja. json can be found [here](https://github.com/nlohmann/json/releases).

```c++
#include "json.hpp"
#include "inja.hpp"

// For convenience
using namespace inja;
using json = nlohmann::json;
```

You can also integrate inja in your project using [Hunter](https://github.com/ruslo/hunter), a package manager for C++.

If you are using the [Meson Build System](http://mesonbuild.com), then you can wrap this repository as a subproject.


## Tutorial

This tutorial will give you an idea how to use inja. It will explain the most important concepts and give practical advices using examples and executable code.

### Template Rendering

The basic template rendering takes a template as a `std::string` and a `json` object for all data. It returns the rendered template as an `std::string`.

```c++
json data;
data["name"] = "world";

render("Hello {{ name }}!", data); // "Hello world!"

// For more advanced usage, an environment is recommended
Environment env = Environment();

// Render a string with json data
std::string result = env.render("Hello {{ name }}!", data); // "Hello world!"

// Or directly read a template file
Template temp = env.parse_template("./template.txt");
std::string result = env.render_template(temp, data); // "Hello world!"

data["name"] = "Inja";
std::string result = env.render_template(temp, data); // "Hello Inja!"

// Or read a json file for data directly from the environment
result = env.render_file("./template.txt", "./data.json");

// Or write a rendered template file
env.write(temp, data, "./result.txt")
env.write("./template.txt", "./data.json", "./result.txt")
```

The environment class can be configured to your needs.
```c++
// With default settings
Environment env_default = Environment();

// With global path to template files
Environment env = Environment("../path/templates/");

// With global path where to save rendered files
Environment env = Environment("../path/templates/", "../path/results/");

// Choose between JSON pointer or dot notation to access elements
env.set_element_notation(ElementNotation::Pointer); // (default) e.g. time/start
env.set_element_notation(ElementNotation::Dot); // e.g. time.start

// With other opening and closing strings (here the defaults, as regex)
<<<<<<< HEAD
env.set_expression("\\{\\{", "\\}\\}"); // Variables {{ }}
env.set_comment("\\{#", "#\\}"); // Comments {# #}
env.set_statement("\\{\\%", "\\%\\}"); // Statements {% %} for many things, see below
env.set_line_statements("##"); // Line statement ## (just an opener)
=======
env.set_variables("\\{\\{", "\\}\\}"); // Variables {{ }}
env.set_comments("\\{#", "#\\}"); // Comments {# #}
env.set_statements("\\{\\%", "\\%\\}"); // Statements {% %} for many things, see below
env.set_line_statement("##"); // Line statement ## (just an opener)
>>>>>>> 833a7226
```

### Variables

Variables are rendered within the `{{ ... }}` expressions.
```c++
json data;
data["neighbour"] = "Peter";
data["guests"] = {"Jeff", "Tom", "Patrick"};
data["time"]["start"] = 16;
data["time"]["end"] = 22;

// Indexing in array
render("{{ guests/1 }}", data); // "Tom"

// Objects
render("{{ time/start }} to {{ time/end }}pm", data); // "16 to 22pm"
```
In general, the variables can be fetched using the [JSON Pointer](https://tools.ietf.org/html/rfc6901) syntax. For convenience, the leading `/` can be ommited. If no variable is found, valid JSON is printed directly, otherwise an error is thrown.


### Statements

Statements can be written either with the `{% ... %}` syntax or the `##` syntax for entire lines. The most important statements are loops, conditions and file includes. All statements can be nested.

#### Loops

```c++
// Combining loops and line statements
render(R"(Guest List:
## for guest in guests
	{{ index1 }}: {{ guest }}
## endfor )", data)

/* Guest List:
	1: Jeff
	2: Tom
	3: Patrick */
```
In a loop, the special variables `index (number)`, `index1 (number)`, `is_first (boolean)` and `is_last (boolean)` are available. You can also iterate over objects like `{% for key, value in time %}`.

#### Conditions

Conditions support the typical if, else if and else statements. Following conditions are for example possible:
```c++
// Standard comparisons with variable
render("{% if time/hour >= 18 %}…{% endif %}", data); // True

// Variable in list
render("{% if neighbour in guests %}…{% endif %}", data); // True

// Logical operations
render("{% if guest_count < 5 and all_tired %}…{% endif %}", data); // True

// Negations
render("{% if not guest_count %}…{% endif %}", data); // True
```

#### Includes

This includes other template files, relative from the current file location.
```
{% include "footer.html" %}
```

### Functions

A few functions are implemented within the inja template syntax. They can be called with
```c++
// Upper and lower function, for string cases
render("Hello {{ upper(neighbour) }}!", data); // "Hello PETER!"
render("Hello {{ lower(neighbour) }}!", data); // "Hello peter!"

// Range function, useful for loops
render("{% for i in range(4) %}{{ index1 }}{% endfor %}", data); // "1234"

// Length function (please don't combine with range, use list directly...)
render("I count {{ length(guests) }} guests.", data); // "I count 3 guests."

// Get first and last element in a list
render("{{ first(guests) }} was first.", data); // "Jeff was first."
render("{{ last(guests) }} was last.", data); // "Patir was last."

// Sort a list
render("{{ sort([3,2,1]) }}", data); // "[1,2,3]"
render("{{ sort(guests) }}", data); // "[\"Jeff\", \"Patrick\", \"Tom\"]"

// Round numbers to a given precision
render("{{ round(3.1415, 0) }}", data); // 3
render("{{ round(3.1415, 3) }}", data); // 3.142

// Check if a value is odd, even or divisible by a number
render("{{ odd(42) }}", data); // false
render("{{ even(42) }}", data); // true
render("{{ divisibleBy(42, 7) }}", data); // true

// Maximum and minimum values from a list
render("{{ max([1, 2, 3]) }}", data); // 3
render("{{ min([-2.4, -1.2, 4.5]) }}", data); // -2.4

// Set default values if variables are not defined
render("Hello {{ default(neighbour, \"my friend\") }}!", data); // "Hello Peter!"
render("Hello {{ default(colleague, \"my friend\") }}!", data); // "Hello my friend!"
```

### Callbacks

You can create your own and more complex functions with callbacks.
```c++
Environment env = Environment();

/*
 * Callbacks are defined by its:
 * - name
 * - number of arguments
 * - callback function. Implemented with std::function, you can for example use lambdas.
 */
env.add_callback("double", 1, [&env](Parsed::Arguments args, json data) {
	int number = env.get_argument<int>(args, 0, data); // Adapt the type and index of the argument
	return 2 * number;
});

// You can then use a callback like a regular function
env.render("{{ double(16) }}", data); // "32"

// A callback without argument can be used like a dynamic variable:
std::string greet = "Hello";
env.add_callback("double-greetings", 0, [greet](Parsed::Arguments args, json data) {
	return greet + " " + greet + "!";
});
env.render("{{ double-greetings }}", data); // "Hello Hello!"
```

### Comments

Comments can be written with the `{# ... #}` syntax.
```c++
render("Hello{# Todo #}!", data); // "Hello!"
```



## Supported compilers

Currently, the following compilers are tested:

- GCC 4.9 - 7.1 (and possibly later)
- Clang 3.6 - 5.0 (and possibly later)
- Microsoft Visual C++ 2015 / Build Tools 14.0.25123.0 (and possibly later)
- Microsoft Visual C++ 2017 / Build Tools 15.1.548.43366 (and possibly later)



## License

Inja is licensed under the [MIT License](https://raw.githubusercontent.com/pantor/inja/master/LICENSE).<|MERGE_RESOLUTION|>--- conflicted
+++ resolved
@@ -89,17 +89,10 @@
 env.set_element_notation(ElementNotation::Dot); // e.g. time.start
 
 // With other opening and closing strings (here the defaults, as regex)
-<<<<<<< HEAD
-env.set_expression("\\{\\{", "\\}\\}"); // Variables {{ }}
+env.set_expression("\\{\\{", "\\}\\}"); // Expressions {{ }}
 env.set_comment("\\{#", "#\\}"); // Comments {# #}
 env.set_statement("\\{\\%", "\\%\\}"); // Statements {% %} for many things, see below
-env.set_line_statements("##"); // Line statement ## (just an opener)
-=======
-env.set_variables("\\{\\{", "\\}\\}"); // Variables {{ }}
-env.set_comments("\\{#", "#\\}"); // Comments {# #}
-env.set_statements("\\{\\%", "\\%\\}"); // Statements {% %} for many things, see below
 env.set_line_statement("##"); // Line statement ## (just an opener)
->>>>>>> 833a7226
 ```
 
 ### Variables
